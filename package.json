--- conflicted
+++ resolved
@@ -1,50 +1,4 @@
 {
-<<<<<<< HEAD
-  "name": "iobroker.sony-bravia",
-  "version": "0.0.6",
-  "description": "ioBroker Sony Bravia Smart-TV Adapter",
-  "author": {
-    "name": "ldittmar",
-    "email": "iobroker@lmdsoft.de"
-  },
-  "homepage": "https://github.com/ldittmar81/ioBroker.sony-bravia",
-  "license": "MIT",
-  "licenses": [
-    {
-      "type": "MIT",
-      "url": "https://github.com/ldittmar81/ioBroker.sony-bravia/blob/master/LICENSE"
-    }
-  ],
-  "keywords": [
-    "sony",
-    "bravia",
-    "smart-tv"
-  ],
-  "repository": {
-    "type": "git",
-    "url": "https://github.com/ldittmar81/ioBroker.sony-bravia"
-  },
-  "dependencies": {
-    "bravia": "^1.2.0"
-  },
-  "devDependencies": {
-    "grunt": "^1.0.1",
-    "grunt-replace": "^1.0.1",
-    "grunt-contrib-jshint": "^1.1.0",
-    "grunt-jscs": "^3.0.1",
-    "grunt-http": "^2.2.0",
-    "mocha": "^3.5.3",
-    "chai": "^4.1.2"
-  },
-  "main": "main.js",
-  "scripts": {
-    "test": "node node_modules/mocha/bin/mocha"
-  },
-  "bugs": {
-    "url": "https://github.com/ldittmar81/ioBroker.sony-bravia/issues"
-  },
-  "readmeFilename": "README.md"
-=======
     "name": "iobroker.sony-bravia",
     "version": "0.0.8",
     "description": "ioBroker Sony Bravia Smart-TV Adapter",
@@ -87,5 +41,4 @@
         "url": "https://github.com/ldittmar81/ioBroker.sony-bravia/issues"
     },
     "readmeFilename": "README.md"
->>>>>>> 6f7dad7f
 }